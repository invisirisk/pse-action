const core = require('@actions/core');
const http = require('@actions/http-client');
const exec = require('@actions/exec');
const fs = require('fs');
const dns = require('dns');
const util = require('util');
const which = require('which');

/**
 * Utility function to check and setup Docker.
 * Output: Ensures Docker is installed and running.
 * Throws an error if Docker setup fails.
 */
async function setupDocker() {
  try {
    core.info('Checking if Docker is installed...');
    await which('docker');
    core.info('Docker is installed.');
    
    // Check if Docker daemon is running
    try {
      core.info('Checking if Docker daemon is running...');
      await exec.exec('docker info', [], { silent: true });
      core.info('Docker daemon is running.');
    } catch (error) {
      core.info('Docker daemon not running. Starting Docker service...');
      
      // Try to start Docker service
      try {
        await exec.exec('sudo service docker start');
        core.info('Waiting for Docker to start...');
        await new Promise(resolve => setTimeout(resolve, 5000));
        
        // Verify Docker is now running
        await exec.exec('docker info', [], { silent: true });
        core.info('Docker daemon started successfully.');
      } catch (startError) {
        throw new Error(`Failed to start Docker service: ${startError.message}`);
      }
    }

  } catch (err) {
    core.error('Docker not found. Installing Docker...');

    // Read /etc/os-release to determine the OS
    try {
      const osReleaseData = fs.readFileSync('/etc/os-release', 'utf8');
      if (osReleaseData.includes('Alpine')) {
        // Docker installation for Alpine Linux
        core.info('Installing Docker on Alpine...');
        try {
          await exec.exec('apk update');
          await exec.exec('apk add docker');
          core.info('Docker installed and started on Alpine.');
        } catch (installError) {
          throw new Error(`Failed to install Docker on Alpine: ${installError.message}`);
        }
<<<<<<< HEAD
      } else if (osReleaseData.includes('Ubuntu')) {
        // Docker installation for Ubuntu
        core.info('Installing Docker on Ubuntu...');
        try {
          await exec.exec('sudo apt-get update');
          await exec.exec('sudo apt-get install -y docker.io');
          await exec.exec('sudo systemctl enable --now docker');
          core.info('Docker installed and started on Ubuntu.');
        } catch (installError) {
          throw new Error(`Failed to install Docker on Ubuntu: ${installError.message}`);
        }
      } else {
        throw new Error('Unsupported OS. Unable to install Docker.');
=======
      } else if (osReleaseData.includes('Ubuntu') || osReleaseData.includes('Debian')) {
        // Docker installation for Ubuntu
        core.info('Installing Docker on Ubuntu...');
        try {
          await exec.exec('apt-get update');
          await exec.exec('apt-get install -y docker.io');
          core.info('Docker installed and started on Debian/Ubuntu.');
        } catch (installError) {
          throw new Error(`Failed to install Docker on Debian?Ubuntu: ${installError.message}`);
        }
      } else {
        throw new Error('Unable to install Docker.');
>>>>>>> efa68aa0
      }
    } catch (err) {
      throw new Error('Failed to detect OS or install Docker: ' + err.message);
    }
  }
}

/**
 * Utility function to fetch with retries.
 * Output: Returns the HTTP response if successful.
 * Throws an error if all retries fail.
 */
async function fetchWithRetries(url, maxRetries = 5, delay = 3000, exponentialBackoffFactor = 1.5) {
  const client = new http.HttpClient("pse-action", [], {
    ignoreSslError: true,
  });

  for (let i = 0; i < maxRetries; i++) {
    try {
      core.info(`Attempt #${i + 1}: Fetching ${url}...`);
      const res = await client.get(url);
      const statusCode = res.message.statusCode;

      if (statusCode >= 200 && statusCode < 300) {
        core.info(`Successfully fetched ${url}. Status code: ${statusCode}`);
        return res;
      }
      throw new Error(`Error retrieving resource from ${url}, status code: ${statusCode}`);
    } catch (error) {
      core.error(`Attempt #${i + 1}: Request failed: ${error.message}`);
      if (i === maxRetries - 1) {
        throw error;
      }
      core.info(`Retrying in ${delay / 1000} seconds...`);
      await new Promise(resolve => setTimeout(resolve, delay));
      delay *= exponentialBackoffFactor;
    }
  }
}

/**
 * Function to configure iptables.
 * Output: Installs iptables and configures NAT rules.
 */
async function iptables() {
  var apk = false;

  if (await which('apt-get', { nothrow: true }) == null) {
    apk = true;
  }

  if (apk) {
    await exec.exec("apk", ["add", "iptables", "ca-certificates", "git"], {
      silent: true,
      listeners: {
        stdout: (data) => {},
        stderr: (data) => {},
      },
    });
  } else {
    await exec.exec("apt-get", ["update"], {
      silent: true,
      listeners: {
        stdout: (data) => {},
        stderr: (data) => {},
      },
    });
    await exec.exec("apt-get", ["install", "-y", "iptables", "ca-certificates", "git"], {
      silent: true,
      listeners: {
        stdout: (data) => {},
        stderr: (data) => {},
      },
    });
  }

  await exec.exec("iptables", ["-t", "nat", "-N", "pse"], { silent: true });
  await exec.exec("iptables", ["-t", "nat", "-A", "OUTPUT", "-j", "pse"], { silent: true });

  // Get the IP address of the `pse` container
  let containerIp = '';
  try {
    const inspectOutput = await exec.getExecOutput('docker inspect -f "{{range .NetworkSettings.Networks}}{{.IPAddress}}{{end}}" pse');
    containerIp = inspectOutput.stdout.trim();
    core.info(`IP address of pse container: ${containerIp}`);
  } catch (error) {
    core.error(`Failed to get IP address of pse container: ${error.message}`);
    throw error;
  }

  if (!containerIp) {
    throw new Error('Could not retrieve IP address of pse container.');
  }

  // Use the container's IP address in the iptables command
  await exec.exec("iptables", [
    "-t", "nat", "-A", "pse", "-p", "tcp", "-m", "tcp", "--dport", "443", "-j", "DNAT", "--to-destination", `${containerIp}:12345`
  ],
   {
    silent: true,
    listeners: {
      stdout: (data) => {},
      stderr: (data) => {},
    },
  });
  core.info('iptables configuration completed.');
}


/**
 * Function to set up CA certificates.
 * Output: Downloads and configures CA certificates.
 * Exports environment variables for CA certificates.
 */
async function caSetup() {
  core.info('Setting up CA certificates...');
  const caURL = 'https://pse.invisirisk.com/ca';
  const resp = await fetchWithRetries(caURL, 5, 3000, 1.5);;
  const cert = await resp.readBody();
  const caFile = "/etc/ssl/certs/pse.pem";

  fs.writeFileSync(caFile, cert);
  core.info('CA certificate downloaded and saved.');

  await exec.exec('update-ca-certificates');
  core.info('CA certificates updated.');

  await exec.exec('git', ["config", "--global", "http.sslCAInfo", caFile]);
  core.exportVariable('NODE_EXTRA_CA_CERTS', caFile);
  core.exportVariable('REQUESTS_CA_BUNDLE', caFile);
  core.info('CA certificates configured for Git and environment variables.');
}
let scan_Id;


/**
 * Function to initiate SBOM scan.
 * Output: Returns the scan ID if successful.
 * Throws an error if the scan initiation fails.
 */
async function initiateSBOMScan(vbApiUrl, vbApiKey) {
  core.info('Initiating SBOM scan...');
  const client = new http.HttpClient("pse-action", [], {
    ignoreSslError: true,
    allowRedirectDowngrade: true,
  });

  const url = `${vbApiUrl}/utilityapi/v1/scan`;
  const data = JSON.stringify({ api_key: vbApiKey });

  const res = await client.post(url, data, {
    "Content-Type": "application/json",
  });

  if (res.message.statusCode !== 201) {
    throw new Error(`Failed to initiate SBOM scan: ${res.message.statusCode}`);
  }

  const responseBody = await res.readBody();
  const responseData = JSON.parse(responseBody);
  core.info(`SBOM scan initiated successfully. Scan ID: ${responseData.data.scan_id}`);
  scan_Id= responseData.data.scan_id;
  return responseData.data.scan_id;
}

/**
 * Function to fetch ECR credentials.
 * Output: Returns decoded ECR credentials.
 * Throws an error if fetching credentials fails.
 */
async function fetchECRCredentials(vbApiUrl, vbApiKey) {
  core.info('Fetching ECR credentials...');
  const client = new http.HttpClient("pse-action", [], {
    ignoreSslError: true,
    allowRedirectDowngrade: true,
  });

  const url = `${vbApiUrl}/utilityapi/v1/registry?api_key=${vbApiKey}`;
  const res = await client.get(url);

  if (res.message.statusCode !== 200) {
    throw new Error(`Failed to fetch ECR credentials: ${res.message.statusCode}`);
  }

  const responseBody = await res.readBody();
  const responseData = JSON.parse(responseBody);
  const decodedToken = Buffer.from(responseData.data, 'base64').toString('utf-8');
  core.info('ECR credentials fetched successfully.');
  return JSON.parse(decodedToken);
}

/**
 * Function to log in to Amazon ECR.
 * Output: Logs in to Amazon ECR using provided credentials.
 */
async function loginToECR(username, password, registryId, region) {
  core.info('Logging in to Amazon ECR...');

  let stdout = '';
  let stderr = '';

  try {
    await exec.exec(`docker login -u ${username} ${registryId}.dkr.ecr.${region}.amazonaws.com --password ${password}`, [], {
      listeners: {
        stdout: (data) => {
          stdout += data.toString(); // Capture stdout
        },
        stderr: (data) => {
          stderr += data.toString(); // Capture stderr
        },
      },
    });

    // Print the output
    core.info('Docker login output:');
    core.info(stdout);

    if (stderr) {
      core.error('Docker login errors:');
      core.error(stderr);
    }

    core.info('Successfully logged in to Amazon ECR.');
  } catch (error) {
    core.error('Failed to log in to Amazon ECR:');
    core.error(stdout); // Print captured stdout
    core.error(stderr); // Print captured stderr
    throw error; // Re-throw the error to fail the action
  }
}

/**
 * Function to run the VB image.
 * Output: Runs the VB Docker image with the specified configuration.
 */
const { execSync } = require('child_process');

async function runVBImage(vbApiUrl, vbApiKey, registryId, region) {
  core.info('Finding network starting with github_network_...');

  let networkName = 'bridge'; // Default fallback
  try {
    // Execute the command to get the network list
    const networks = execSync('docker network ls', { encoding: 'utf8' });

    // Find the network name that starts with "github_network_"
    const foundNetwork = networks
      .split('\n')
      .map(line => line.trim().split(/\s+/)[1]) // Extract the second column (network name)
      .find(name => name && name.startsWith('github_network_'));

    if (foundNetwork) {
      networkName = foundNetwork;
      core.info(`Found network: ${networkName}`);
    } else {
      core.warning('No network starting with github_network_ found, using bridge network');
    }
  } catch (error) {
    core.warning(`Failed to get network list: ${error.message}`);
  }

  // Run the container with the detected network
  core.info(`Running VB Docker image on network ${networkName}...`);
  const githubToken = core.getInput('github-token');
  await exec.exec(
    `docker run --network ${networkName} -d --name pse -p 12345:12345 ` +
    `-e INVISIRISK_JWT_TOKEN=${vbApiKey} ` +
    `-e GITHUB_TOKEN=${githubToken} ` +
    `-e PSE_DEBUG_FLAG="--alsologtostderr" ` +
    `-e POLICY_LOG="t" ` +
    `-e INVISIRISK_PORTAL=${vbApiUrl} ` +
    `${registryId}.dkr.ecr.${region}.amazonaws.com/invisirisk/pse-proxy`
  );
  core.info('VB Docker image started successfully.');
}

/**WW
 * Main function.
 * Output: Executes the entire workflow, including Docker setup, SBOM scan, ECR login, and running the VB image.
 * Throws an error if any step fails.
 */
async function run() {
  try {
    core.info('Starting Pipeline Security Engine action...');

    // Step 0: Setup Docker
    await setupDocker();
    
    const vbApiUrl = core.getInput('VB_API_URL');
    const vbApiKey = core.getInput('VB_API_KEY');
    core.info(`Using VB_API_URL: ${vbApiUrl}`);

    // Step 4: Initiate SBOM Scan
    const scanId = await initiateSBOMScan(vbApiUrl, vbApiKey);
    core.setOutput('scan_id', scanId);

    // Step 5: Fetch ECR Credentials
    const ecrCredentials = await fetchECRCredentials(vbApiUrl, vbApiKey);
    const { username, password, region, registry_id } = ecrCredentials;

    // Step 6: Log in to Amazon ECR
    await loginToECR(username, password, registry_id, region);

    // Step 7: Run VB Image
    await runVBImage(vbApiUrl, vbApiKey, registry_id, region);

    // Step 8: Set Container ID as Output
    const containerId = (await exec.getExecOutput('docker ps -aqf name=^pse$')).stdout.trim();
    core.exportVariable('CONTAINER_ID', containerId);
    core.info(`Container ID: ${containerId}`);

    // Step 1: Configure iptables
    await iptables();
    // Step 2: Set up CA certificates
    await caSetup();

    // Step 3: Notify PSE of workflow start
    const base = process.env.GITHUB_SERVER_URL + "/";
    const repo = process.env.GITHUB_REPOSITORY;
    core.info(`Notifying PSE of workflow start for repository: ${repo}`);

    const client = new http.HttpClient("pse-action", [], {
      ignoreSslError: true,
    });

    const scan_id = core.getInput('SCAN_ID');
    const q = new URLSearchParams({
      builder: 'github',
      id: scan_Id,
      build_id: process.env.GITHUB_RUN_ID,
      build_url: base + repo + "/actions/runs/" + process.env.GITHUB_RUN_ID + "/attempts/" + process.env.GITHUB_RUN_ATTEMPT,
      project: process.env.GITHUB_REPOSITORY,
      workflow: process.env.GITHUB_WORKFLOW + " - " + process.env.GITHUB_JOB,
      builder_url: base,
      scm: 'git',
      scm_commit: process.env.GITHUB_SHA,
      scm_branch: process.env.GITHUB_REF_NAME,
      scm_origin: base + repo,
    });

    await client.post('https://pse.invisirisk.com/start', q.toString(), {
      "Content-Type": "application/x-www-form-urlencoded",
    });
    core.info('PSE notified of workflow start.');

    

    core.info('Pipeline Security Engine action completed successfully.');
  } catch (error) {
    core.setFailed(`Action failed: ${error.message}`);
  }
}

run();<|MERGE_RESOLUTION|>--- conflicted
+++ resolved
@@ -55,21 +55,6 @@
         } catch (installError) {
           throw new Error(`Failed to install Docker on Alpine: ${installError.message}`);
         }
-<<<<<<< HEAD
-      } else if (osReleaseData.includes('Ubuntu')) {
-        // Docker installation for Ubuntu
-        core.info('Installing Docker on Ubuntu...');
-        try {
-          await exec.exec('sudo apt-get update');
-          await exec.exec('sudo apt-get install -y docker.io');
-          await exec.exec('sudo systemctl enable --now docker');
-          core.info('Docker installed and started on Ubuntu.');
-        } catch (installError) {
-          throw new Error(`Failed to install Docker on Ubuntu: ${installError.message}`);
-        }
-      } else {
-        throw new Error('Unsupported OS. Unable to install Docker.');
-=======
       } else if (osReleaseData.includes('Ubuntu') || osReleaseData.includes('Debian')) {
         // Docker installation for Ubuntu
         core.info('Installing Docker on Ubuntu...');
@@ -82,7 +67,6 @@
         }
       } else {
         throw new Error('Unable to install Docker.');
->>>>>>> efa68aa0
       }
     } catch (err) {
       throw new Error('Failed to detect OS or install Docker: ' + err.message);
